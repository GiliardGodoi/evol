--- conflicted
+++ resolved
@@ -10,11 +10,7 @@
 
 from .step import EvaluationStep, ApplyStep, MapStep, FilterStep
 from .step import SurviveStep, BreedStep, MutateStep, RepeatStep
-<<<<<<< HEAD
-from .step import CheckpointStep
-=======
-from .step import LogStep
->>>>>>> 5f09f03c
+from .step import CheckpointStep, LogStep
 
 
 class Evolution:
